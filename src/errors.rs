#![allow(dead_code)]
<<<<<<< HEAD
use std::{cmp, result, io, fmt};
use std::error;
use std::boxed::Box;

use protobuf::ProtobufError;

#[derive(Debug)]
pub enum Error {
    Io(io::Error),
    NotFound,
    Store(StorageError),
    Other(Box<error::Error + Send + Sync>),
}


#[derive(Debug, PartialEq)]
pub enum StorageError {
    Compacted,
    Unavailable,
    SnapshotOutOfDate,
    SnapshotTemporarilyUnavailable,
}

impl StorageError {
    pub fn string(&self) -> &str {
        match self {
            &StorageError::Compacted => "log compacted",
            &StorageError::Unavailable => "log unavailable",
            &StorageError::SnapshotTemporarilyUnavailable => "snapshot temporarily unavailable",
            &StorageError::SnapshotOutOfDate => "snapshot out of date",
=======
use std::{cmp, result, io};

quick_error! {
    #[derive(Debug)]
    pub enum Error {
        Io(err: io::Error) {
            from()
            cause(err)
            description(err.description())
>>>>>>> fea43b60
        }
        Store(err: StorageError) {
            from()
            cause(err)
            description(err.description())
        }
        StepLocalMsg {
            description("raft: cannot step raft local message")
        }
        StepPeerNotFound {
            description("raft: cannot step as peer not found")
        }
    }
}

quick_error! {
    #[derive(Debug, PartialEq)]
    pub enum StorageError {
        Compacted {
            description("log compacted")
        }
        Unavailable {
            description("log unavailable")
        }
        SnapshotOutOfDate {
            description("snapshot out of date")
        }
    }
}

impl cmp::PartialEq for Error {
    fn eq(&self, other: &Error) -> bool {
        match (self, other) {
            (&Error::StepPeerNotFound, &Error::StepPeerNotFound) => true,
            (&Error::Store(ref e1), &Error::Store(ref e2)) => e1 == e2,
            (&Error::Io(ref e1), &Error::Io(ref e2)) => e1.kind() == e2.kind(),
            (&Error::StepLocalMsg, &Error::StepLocalMsg) => true,
            _ => false, 
        }
    }
}

pub type Result<T> = result::Result<T, Error>;

#[cfg(test)]
mod tests {
    use std::io;
    use super::*;

    #[test]
    fn test_equal() {
        assert_eq!(Error::StepPeerNotFound, Error::StepPeerNotFound);
        assert!(Error::StepPeerNotFound != Error::Store(StorageError::Compacted));
        assert_eq!(Error::Store(StorageError::Compacted),
                   Error::Store(StorageError::Compacted));
        assert_eq!(Error::StepLocalMsg, Error::StepLocalMsg);
        assert_eq!(Error::from(io::Error::new(io::ErrorKind::Other, "oh no!")),
                   Error::from(io::Error::new(io::ErrorKind::Other, "oh yes!")));
    }
}<|MERGE_RESOLUTION|>--- conflicted
+++ resolved
@@ -1,36 +1,4 @@
 #![allow(dead_code)]
-<<<<<<< HEAD
-use std::{cmp, result, io, fmt};
-use std::error;
-use std::boxed::Box;
-
-use protobuf::ProtobufError;
-
-#[derive(Debug)]
-pub enum Error {
-    Io(io::Error),
-    NotFound,
-    Store(StorageError),
-    Other(Box<error::Error + Send + Sync>),
-}
-
-
-#[derive(Debug, PartialEq)]
-pub enum StorageError {
-    Compacted,
-    Unavailable,
-    SnapshotOutOfDate,
-    SnapshotTemporarilyUnavailable,
-}
-
-impl StorageError {
-    pub fn string(&self) -> &str {
-        match self {
-            &StorageError::Compacted => "log compacted",
-            &StorageError::Unavailable => "log unavailable",
-            &StorageError::SnapshotTemporarilyUnavailable => "snapshot temporarily unavailable",
-            &StorageError::SnapshotOutOfDate => "snapshot out of date",
-=======
 use std::{cmp, result, io};
 
 quick_error! {
@@ -40,7 +8,6 @@
             from()
             cause(err)
             description(err.description())
->>>>>>> fea43b60
         }
         Store(err: StorageError) {
             from()
